--- conflicted
+++ resolved
@@ -335,16 +335,7 @@
         self.total_channels = total_channels
         self.envelope_only = envelope_only
 
-<<<<<<< HEAD
-    def get_data(
-        self,
-        num_spins,
-        samples,
-        samples_per_config,
-    ):
-=======
     def get_data(self, num_spins, samples, samples_per_config, return_y=True):
->>>>>>> 45541b97
         """
         Generates correlation data for the spin_z correlation neural network. The data contains
         the coupling coefficients vector J, the field strength vector h and a one-hot vector for
